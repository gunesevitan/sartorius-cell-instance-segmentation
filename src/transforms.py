import numpy as np
import cv2
import albumentations as A
from albumentations import ImageOnlyTransform
from albumentations.pytorch.transforms import ToTensorV2


class Scale(ImageOnlyTransform):

    def apply(self, image, **kwargs):

        """
        Scale pixel values between 0 and 1

        Parameters
        ----------
        image [numpy.ndarray of shape (height, width)]: 2d grayscale image

        Returns
        -------
        image [numpy.ndarray of shape (height, width)]: 2d grayscale image divided by max 8 bit integer
        """

        return np.float32(image / 255.)


class ToRGB(ImageOnlyTransform):

    def apply(self, image, **kwargs):

        """
        Convert 2d grayscale image to 2d RGB image

        Parameters
        ----------
        image [numpy.ndarray of shape (height, width)]: 2d grayscale image

        Returns
        -------
        image [numpy.ndarray of shape (height, width, channel)]: 2d grayscale image with channel dimension
        """

        image = np.stack([image] * 3)
        return np.moveaxis(image, 0, -1)


def get_instance_segmentation_transforms(**transform_parameters):

    """
    Get transforms for instance segmentation dataset

    Parameters
    ----------
    transform_parameters (dict): Dictionary of transform parameters

    Returns
    -------
    transforms (dict): Transforms of training and test sets
    """

<<<<<<< HEAD
    bbox_params = {'format': 'pascal_voc',  'label_fields': ['labels'], 'min_area': 0, 'min_visibility': 0.5}
=======
    bbox_params = {'format': 'pascal_voc',  'label_fields': ['labels'], 'min_area': 0, 'min_visibility': 0.3}
>>>>>>> 5fb6da1d

    train_transforms = A.Compose([
        A.HorizontalFlip(p=transform_parameters['horizontal_flip_probability']),
        A.VerticalFlip(p=transform_parameters['vertical_flip_probability']),
        A.RandomRotate90(p=transform_parameters['random_rotate_90_probability']),
        A.ShiftScaleRotate(
            shift_limit=transform_parameters['shift_limit'],
            scale_limit=transform_parameters['scale_limit'],
            rotate_limit=transform_parameters['rotate_limit'],
            p=transform_parameters['shift_scale_rotate_probability'],
            border_mode=cv2.BORDER_REFLECT
        ),
        A.RandomBrightnessContrast(
            brightness_limit=transform_parameters['brightness_limit'],
            contrast_limit=transform_parameters['contrast_limit'],
            brightness_by_max=True,
            p=transform_parameters['brightness_contrast_probability']
        ),
        Scale(always_apply=True),
        ToRGB(always_apply=True),
        ToTensorV2(always_apply=True)
    ], bbox_params=A.BboxParams(**bbox_params))

    val_transforms = A.Compose([
        Scale(always_apply=True),
        ToRGB(always_apply=True),
        ToTensorV2(always_apply=True)
    ], bbox_params=A.BboxParams(**bbox_params))

    test_transforms = A.Compose([
        Scale(always_apply=True),
        ToRGB(always_apply=True),
        ToTensorV2(always_apply=True)
    ])

    instance_segmentation_transforms = {'train': train_transforms, 'val': val_transforms, 'test': test_transforms}
    return instance_segmentation_transforms


def get_classification_transforms(**transform_parameters):

    """
    Get transforms for classification dataset

    Parameters
    ----------
    transform_parameters (dict): Dictionary of transform parameters

    Returns
    -------
    transforms (dict): Transforms of training and test sets
    """

    train_transforms = A.Compose([
        A.HorizontalFlip(p=transform_parameters['horizontal_flip_probability']),
        A.VerticalFlip(p=transform_parameters['vertical_flip_probability']),
        ToRGB(always_apply=True),
        A.Normalize(mean=transform_parameters['normalize']['mean'], std=transform_parameters['normalize']['std'], always_apply=True),
        A.CoarseDropout(
            max_holes=transform_parameters['coarse_dropout']['max_holes'],
            max_height=transform_parameters['coarse_dropout']['max_height'],
            max_width=transform_parameters['coarse_dropout']['max_width'],
            min_holes=transform_parameters['coarse_dropout']['min_holes'],
            min_height=None,
            min_width=None,
            fill_value=0,
            mask_fill_value=None,
            p=transform_parameters['coarse_dropout']['probability']
        ),
        ToTensorV2(always_apply=True)
    ])

    val_transforms = A.Compose([
        ToRGB(always_apply=True),
        A.Normalize(mean=transform_parameters['normalize']['mean'], std=transform_parameters['normalize']['std'], always_apply=True),
        ToTensorV2(always_apply=True)
    ])

    classification_transforms = {'train': train_transforms, 'val': val_transforms}
    return classification_transforms<|MERGE_RESOLUTION|>--- conflicted
+++ resolved
@@ -58,11 +58,7 @@
     transforms (dict): Transforms of training and test sets
     """
 
-<<<<<<< HEAD
-    bbox_params = {'format': 'pascal_voc',  'label_fields': ['labels'], 'min_area': 0, 'min_visibility': 0.5}
-=======
     bbox_params = {'format': 'pascal_voc',  'label_fields': ['labels'], 'min_area': 0, 'min_visibility': 0.3}
->>>>>>> 5fb6da1d
 
     train_transforms = A.Compose([
         A.HorizontalFlip(p=transform_parameters['horizontal_flip_probability']),
