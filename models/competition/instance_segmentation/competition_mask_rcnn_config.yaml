--- conflicted
+++ resolved
@@ -23,12 +23,8 @@
       - 0.04786895215511322
       - 0.04786895215511322
       - 0.04786895215511322
-<<<<<<< HEAD
-    box_detections_per_img: 500
-=======
     box_detections_per_img: 550
     livecell_pretrained_model_path: ../models/livecell/instance_segmentation/livecell_mask_rcnn_epoch120.pt
->>>>>>> 7217556d
   in_domain_pretrained_backbone_path: null
 
 training_parameters:
