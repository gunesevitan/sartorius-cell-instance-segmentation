model: MaskRCNNModel
model_parameters:
  num_classes: 3
  fpn: maskrcnn_resnet50_fpn
  pretrained: True
  pretrained_backbone: True
  trainable_backbone_layers: null
  mask_predictor_hidden_dim: 256
  min_size: 800
  max_size: 1333
  image_mean:
    - 0.5018395185470581
    - 0.5018395185470581
    - 0.5018395185470581
  image_std:
    - 0.04786895215511322
    - 0.04786895215511322
    - 0.04786895215511322
  box_detections_per_img: 550
<<<<<<< HEAD
  in_domain_pretrained_backbone: False
=======
  in_domain_pretrained_backbone: True
>>>>>>> 35c067fa

training_parameters:
  optimizer: SGD
  optimizer_parameters:
    lr: 0.002
    momentum: 0.9
    weight_decay: 0.00001
  lr_scheduler: ReduceLROnPlateau
  lr_scheduler_parameters:
    factor: 0.5
    patience: 3
<<<<<<< HEAD
    min_lr: 0.000001
=======
    min_lr: 0.00001
>>>>>>> 35c067fa
    verbose: True
  data_loader:
    training_batch_size: 4
    test_batch_size: 16
    num_workers: 4
  epochs: 250
  early_stopping_patience: 15
  deterministic_cudnn: False
  device: cuda
  random_state: 42

transform_parameters:
  horizontal_flip_probability: 0.5
  vertical_flip_probability: 0.5
  brightness_limit: 0.3
  contrast_limit: 0.3
  brightness_contrast_probability: 0.5

post_processing_parameters:
  nms_iou_thresholds:
    cort: 0.7
    shsy5y: 0.2
    astro: 0.3
  score_thresholds:
    cort: 0.8
    shsy5y: 0.4
    astro: 0.3
  label_thresholds:
    cort: 0.65
    shsy5y: 0.60
    astro: 0.5
  average_precision_thresholds:
    - 0.50
    - 0.55
    - 0.60
    - 0.65
    - 0.70
    - 0.75
    - 0.80
    - 0.85
    - 0.90
    - 0.95
  verbose: False<|MERGE_RESOLUTION|>--- conflicted
+++ resolved
@@ -17,11 +17,7 @@
     - 0.04786895215511322
     - 0.04786895215511322
   box_detections_per_img: 550
-<<<<<<< HEAD
   in_domain_pretrained_backbone: False
-=======
-  in_domain_pretrained_backbone: True
->>>>>>> 35c067fa
 
 training_parameters:
   optimizer: SGD
@@ -33,11 +29,7 @@
   lr_scheduler_parameters:
     factor: 0.5
     patience: 3
-<<<<<<< HEAD
     min_lr: 0.000001
-=======
-    min_lr: 0.00001
->>>>>>> 35c067fa
     verbose: True
   data_loader:
     training_batch_size: 4
