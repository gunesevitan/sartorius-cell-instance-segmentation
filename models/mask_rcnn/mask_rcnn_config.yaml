--- conflicted
+++ resolved
@@ -52,14 +52,6 @@
   brightness_limit: 0.25
   contrast_limit: 0.25
   brightness_contrast_probability: 0.5
-<<<<<<< HEAD
-  clip_limit: 1.0
-  tile_grid_size:
-    - 8
-    - 8
-  clahe_probability: 0.5
-=======
->>>>>>> 07aa8844
 
 post_processing_parameters:
   nms_iou_thresholds:
