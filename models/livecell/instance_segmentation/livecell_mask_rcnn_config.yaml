main:
  dataset: livecell
  task: instance_segmentation

model_parameters:
  model_name: livecell_mask_rcnn
  model_path: ../models/livecell/instance_segmentation
  model_class: MaskRCNNModel
  model_checkpoint_path: null
  model_class_parameters:
    num_classes: 8
    fpn: maskrcnn_resnet50_fpn
    pretrained: True
    pretrained_backbone: True
    trainable_backbone_layers: null
    mask_predictor_hidden_dim: 256
    min_size: 800
    max_size: 1333
    image_mean:
      - 0.5020363330161387
      - 0.5020363330161387
      - 0.5020363330161387
    image_std:
      - 0.043813150267825875
      - 0.043813150267825875
      - 0.043813150267825875
<<<<<<< HEAD
    box_detections_per_img: 500
=======
    box_detections_per_img: 550
>>>>>>> 5fb6da1d

training_parameters:
  training_set:
    - livecell_train
    - livecell_val
    - livecell_test
  optimizer: SGD
  optimizer_parameters:
    lr: 0.001
    momentum: 0.9
    weight_decay: 0
  lr_scheduler: CosineAnnealingLR
  lr_scheduler_parameters:
    T_max: 250
    eta_min: 0.0001
    last_epoch: -1
    verbose: False
  data_loader:
    training_batch_size: 4
    test_batch_size: 16
    num_workers: 4
  epochs: 120
  early_stopping_patience: 15
  deterministic_cudnn: False
  device: cuda
  random_state: 42

transform_parameters:
  horizontal_flip_probability: 0.5
  vertical_flip_probability: 0.5
<<<<<<< HEAD
  random_rotate_90_probability: 0
=======
  random_rotate_90_probability: 0.25
>>>>>>> 5fb6da1d
  shift_limit: 0.0125
  scale_limit: 0.05
  rotate_limit: 0
  shift_scale_rotate_probability: 0
  brightness_limit: 0.25
  contrast_limit: 0.25
<<<<<<< HEAD
  brightness_contrast_probability: 0

post_processing_parameters:
  nms_iou_thresholds:
    cort: 0.70
    shsy5y: 0.30
    astro: 0.20
  score_thresholds:
    cort: 0.70
    shsy5y: 0.30
    astro: 0.30
  label_thresholds:
    cort: 0.65
    shsy5y: 0.55
    astro: 0.50
  average_precision_thresholds:
    - 0.50
    - 0.55
    - 0.60
    - 0.65
    - 0.70
    - 0.75
    - 0.80
    - 0.85
    - 0.90
    - 0.95
  verbose: False
=======
  brightness_contrast_probability: 0.25
>>>>>>> 5fb6da1d
<|MERGE_RESOLUTION|>--- conflicted
+++ resolved
@@ -24,11 +24,7 @@
       - 0.043813150267825875
       - 0.043813150267825875
       - 0.043813150267825875
-<<<<<<< HEAD
-    box_detections_per_img: 500
-=======
     box_detections_per_img: 550
->>>>>>> 5fb6da1d
 
 training_parameters:
   training_set:
@@ -59,45 +55,11 @@
 transform_parameters:
   horizontal_flip_probability: 0.5
   vertical_flip_probability: 0.5
-<<<<<<< HEAD
-  random_rotate_90_probability: 0
-=======
   random_rotate_90_probability: 0.25
->>>>>>> 5fb6da1d
   shift_limit: 0.0125
   scale_limit: 0.05
   rotate_limit: 0
   shift_scale_rotate_probability: 0
   brightness_limit: 0.25
   contrast_limit: 0.25
-<<<<<<< HEAD
-  brightness_contrast_probability: 0
-
-post_processing_parameters:
-  nms_iou_thresholds:
-    cort: 0.70
-    shsy5y: 0.30
-    astro: 0.20
-  score_thresholds:
-    cort: 0.70
-    shsy5y: 0.30
-    astro: 0.30
-  label_thresholds:
-    cort: 0.65
-    shsy5y: 0.55
-    astro: 0.50
-  average_precision_thresholds:
-    - 0.50
-    - 0.55
-    - 0.60
-    - 0.65
-    - 0.70
-    - 0.75
-    - 0.80
-    - 0.85
-    - 0.90
-    - 0.95
-  verbose: False
-=======
-  brightness_contrast_probability: 0.25
->>>>>>> 5fb6da1d
+  brightness_contrast_probability: 0.25